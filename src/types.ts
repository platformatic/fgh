export type JSONValue =
  | string
  | number
  | boolean
  | null
  | JSONValue[]
  | { [key: string]: JSONValue }

export type QueryResult = JSONValue | JSONValue[]

export interface Operator {
  apply(input: JSONValue): QueryResult;
}

export type TokenType =
  | 'DOT'
  | 'IDENT'
  | '['
  | '[]'
  | ']'
  | 'NUM'
  | 'STRING'
  | '|'
  | '?'
  | '*'
  | ':'
  | '-'
  | '{'
  | '}'
  | ','
  | '('
  | ')'
  | '+'
<<<<<<< HEAD
=======
  | '<'
  | '>'
  | '<='
  | '>='
>>>>>>> 13e4d82d
  | 'MAP'
  | 'MAP_VALUES'
  | 'EMPTY'
  | 'IF'
  | 'THEN'
  | 'ELSE'
  | 'END'
<<<<<<< HEAD
=======
  | 'SORT'
  | 'SORT_BY'
>>>>>>> 13e4d82d
  | 'EOF'

export interface Token {
  type: TokenType;
  value: string;
  position: number;
}

export interface Lexer {
  nextToken(): Token | null;
  hasMoreTokens(): boolean;
}

export interface CodeGenerator {
  generate(ast: ASTNode): Function;
}

// NodeType must include all possible node types used in the switch statement
export type NodeType =
  | 'Identity'
  | 'PropertyAccess'
  | 'IndexAccess'
  | 'ArrayIteration'
  | 'Pipe'
  | 'Optional'
  | 'Sequence'
  | 'Slice'
  | 'ObjectConstruction'
  | 'ObjectField'
  | 'ArrayConstruction'
  | 'Sum'
  | 'Difference'
  | 'Literal'
  | 'RecursiveDescent'
  | 'MapFilter'
  | 'MapValuesFilter'
  | 'Conditional'
<<<<<<< HEAD
=======
  | 'Sort'
  | 'SortBy'
  | 'GreaterThan'
  | 'GreaterThanOrEqual'
  | 'LessThan'
  | 'LessThanOrEqual'
>>>>>>> 13e4d82d

export interface BaseNode {
  type: NodeType;
  position: number;
}

export interface IdentityNode extends BaseNode {
  type: 'Identity';
}

export interface PropertyAccessNode extends BaseNode {
  type: 'PropertyAccess';
  property: string;
  input?: ASTNode;
}

export interface IndexAccessNode extends BaseNode {
  type: 'IndexAccess';
  index: number;
  input?: ASTNode;
}

export interface PipeNode extends BaseNode {
  type: 'Pipe';
  left: ASTNode;
  right: ASTNode;
}

export interface OptionalNode extends BaseNode {
  type: 'Optional';
  expression: ASTNode;
}

export interface SequenceNode extends BaseNode {
  type: 'Sequence';
  expressions: ASTNode[];
}

export interface ArrayIterationNode extends BaseNode {
  type: 'ArrayIteration';
  source?: PropertyAccessNode;
  input?: ASTNode;
}

export interface SliceNode extends BaseNode {
  type: 'Slice';
  start: number | null;
  end: number | null;
  input?: ASTNode;
}

export interface ObjectFieldNode extends BaseNode {
  type: 'ObjectField';
  key: string | ASTNode; // String for static keys, ASTNode for dynamic (.property) keys
  value: ASTNode;
  isDynamic: boolean;
}

export interface ObjectConstructionNode extends BaseNode {
  type: 'ObjectConstruction';
  fields: ObjectFieldNode[];
}

export interface ArrayConstructionNode extends BaseNode {
  type: 'ArrayConstruction';
  elements: ASTNode[];
}

export interface SumNode extends BaseNode {
  type: 'Sum';
  left: ASTNode;
  right: ASTNode;
}

export interface DifferenceNode extends BaseNode {
  type: 'Difference';
  left: ASTNode;
  right: ASTNode;
}

export interface LiteralNode extends BaseNode {
  type: 'Literal';
  value: number | string | boolean | null;
}

export interface RecursiveDescentNode extends BaseNode {
  type: 'RecursiveDescent';
}

export interface MapFilterNode extends BaseNode {
  type: 'MapFilter';
  filter: ASTNode;
}

export interface MapValuesFilterNode extends BaseNode {
  type: 'MapValuesFilter';
  filter: ASTNode;
}

export interface ConditionalNode extends BaseNode {
  type: 'Conditional';
  condition: ASTNode;
  thenBranch: ASTNode;
  elseBranch?: ASTNode;
}

<<<<<<< HEAD
=======
export interface SortNode extends BaseNode {
  type: 'Sort';
}

export interface SortByNode extends BaseNode {
  type: 'SortBy';
  paths: ASTNode[];
}

export interface GreaterThanNode extends BaseNode {
  type: 'GreaterThan';
  left: ASTNode;
  right: ASTNode;
}

export interface GreaterThanOrEqualNode extends BaseNode {
  type: 'GreaterThanOrEqual';
  left: ASTNode;
  right: ASTNode;
}

export interface LessThanNode extends BaseNode {
  type: 'LessThan';
  left: ASTNode;
  right: ASTNode;
}

export interface LessThanOrEqualNode extends BaseNode {
  type: 'LessThanOrEqual';
  left: ASTNode;
  right: ASTNode;
}

>>>>>>> 13e4d82d
export type ASTNode =
  | IdentityNode
  | PropertyAccessNode
  | IndexAccessNode
  | PipeNode
  | OptionalNode
  | SequenceNode
  | ArrayIterationNode
  | SliceNode
  | ObjectConstructionNode
  | ObjectFieldNode
  | ArrayConstructionNode
  | SumNode
  | DifferenceNode
  | LiteralNode
  | RecursiveDescentNode
  | MapFilterNode
  | MapValuesFilterNode
  | ConditionalNode
<<<<<<< HEAD
=======
  | SortNode
  | SortByNode
  | GreaterThanNode
  | GreaterThanOrEqualNode
  | LessThanNode
  | LessThanOrEqualNode
>>>>>>> 13e4d82d

export interface Parser {
  parse(): ASTNode;
}

export class JQError extends Error {
  constructor (message: string) {
    super(message)
    this.name = 'JQError'
  }
}

export class ParseError extends JQError {
  constructor (message: string, position: number) {
    super(`Parse error at position ${position}: ${message}`)
    this.name = 'ParseError'
  }
}

export class ExecutionError extends JQError {
  constructor (message: string) {
    super(message)
    this.name = 'ExecutionError'
  }
}

export type JQFunction = (input: unknown) => unknown

// Interface for arrays with marker property
export interface MarkedArray<T> extends Array<T> {
  _fromArrayConstruction?: boolean
}

export interface CompileOptions {
  cache?: boolean;
}<|MERGE_RESOLUTION|>--- conflicted
+++ resolved
@@ -31,13 +31,12 @@
   | '('
   | ')'
   | '+'
-<<<<<<< HEAD
-=======
   | '<'
   | '>'
   | '<='
   | '>='
->>>>>>> 13e4d82d
+  | '=='
+  | '!='
   | 'MAP'
   | 'MAP_VALUES'
   | 'EMPTY'
@@ -45,11 +44,8 @@
   | 'THEN'
   | 'ELSE'
   | 'END'
-<<<<<<< HEAD
-=======
   | 'SORT'
   | 'SORT_BY'
->>>>>>> 13e4d82d
   | 'EOF'
 
 export interface Token {
@@ -87,15 +83,14 @@
   | 'MapFilter'
   | 'MapValuesFilter'
   | 'Conditional'
-<<<<<<< HEAD
-=======
   | 'Sort'
   | 'SortBy'
   | 'GreaterThan'
   | 'GreaterThanOrEqual'
   | 'LessThan'
   | 'LessThanOrEqual'
->>>>>>> 13e4d82d
+  | 'Equal'
+  | 'NotEqual'
 
 export interface BaseNode {
   type: NodeType;
@@ -202,8 +197,6 @@
   elseBranch?: ASTNode;
 }
 
-<<<<<<< HEAD
-=======
 export interface SortNode extends BaseNode {
   type: 'Sort';
 }
@@ -237,7 +230,18 @@
   right: ASTNode;
 }
 
->>>>>>> 13e4d82d
+export interface EqualNode extends BaseNode {
+  type: 'Equal';
+  left: ASTNode;
+  right: ASTNode;
+}
+
+export interface NotEqualNode extends BaseNode {
+  type: 'NotEqual';
+  left: ASTNode;
+  right: ASTNode;
+}
+
 export type ASTNode =
   | IdentityNode
   | PropertyAccessNode
@@ -257,15 +261,14 @@
   | MapFilterNode
   | MapValuesFilterNode
   | ConditionalNode
-<<<<<<< HEAD
-=======
   | SortNode
   | SortByNode
   | GreaterThanNode
   | GreaterThanOrEqualNode
   | LessThanNode
   | LessThanOrEqualNode
->>>>>>> 13e4d82d
+  | EqualNode
+  | NotEqualNode
 
 export interface Parser {
   parse(): ASTNode;
