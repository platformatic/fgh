--- conflicted
+++ resolved
@@ -76,8 +76,6 @@
 // => [1, 3]
 ```
 
-<<<<<<< HEAD
-=======
 ### Comparison Operators
 The comparison operators compare values using the same ordering rules as the `sort` function:
 
@@ -105,7 +103,6 @@
 // => true
 ```
 
->>>>>>> 13e4d82d
 ### Map and Map_values Filters
 The `map` and `map_values` filters apply a filter to each element of an array or value in an object:
 
